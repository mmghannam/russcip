--- conflicted
+++ resolved
@@ -54,16 +54,9 @@
 #[derive(Debug, PartialEq, Eq)]
 pub enum SolError {
     /// The solution is infeasible.
-<<<<<<< HEAD
     Infeasible,
 }
 
-=======
-    Infeasible
-}
-
-
->>>>>>> 36593583
 #[cfg(test)]
 mod tests {
     use crate::*;
