--- conflicted
+++ resolved
@@ -54,9 +54,8 @@
 #[derive(Debug, PartialEq, Eq)]
 pub enum SolError {
     /// The solution is infeasible.
-    Infeasible
+    Infeasible,
 }
-
 
 #[cfg(test)]
 mod tests {
@@ -64,11 +63,7 @@
 
     #[test]
     fn sol_methods() {
-<<<<<<< HEAD
         let model = Model::new()
-=======
-        let mut model = Model::new()
->>>>>>> 2ea1f613
             .hide_output()
             .include_default_plugins()
             .read_prob("data/test/simple.lp")
