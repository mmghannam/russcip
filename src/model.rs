--- conflicted
+++ resolved
@@ -226,7 +226,6 @@
         Ok(Constraint { raw: scip_cons })
     }
 
-<<<<<<< HEAD
     fn get_lp_branching_cands(scip: *mut ffi::SCIP) -> Vec<BranchingCandidate> {
         let mut lpcands = MaybeUninit::uninit();
         let mut lpcandssol = MaybeUninit::uninit();
@@ -330,10 +329,11 @@
             branchrule_faker,
         ));
 
-=======
+        Ok(())
+    }
+
     fn add_cons_coef(&mut self, cons: Rc<Constraint>, var: Rc<Variable>, coef: f64) -> Result<(), Retcode> {
         scip_call! { ffi::SCIPaddCoefLinear(self.0, cons.raw, var.raw, coef) };
->>>>>>> bbaf60e8
         Ok(())
     }
 }
