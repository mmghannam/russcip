use std::cell::RefCell;
use std::collections::BTreeMap;
use std::rc::Rc;

use crate::constraint::Constraint;
use crate::eventhdlr::Eventhdlr;
use crate::ffi;
use crate::node::Node;
use crate::retcode::Retcode;
use crate::scip::ScipPtr;
use crate::solution::{SolError, Solution};
use crate::status::Status;
use crate::variable::{VarId, VarType, Variable};
use crate::{BranchRule, HeurTiming, Heuristic, Pricer};

/// Represents an optimization model.
#[non_exhaustive]
#[derive(Debug)]
pub struct Model<State> {
    scip: ScipPtr,
    state: State,
}

/// Represents the state of an optimization model that has not yet been solved.
#[derive(Debug)]
pub struct Unsolved;

/// Represents the state of an optimization model where all plugins have been included.
#[derive(Debug)]
pub struct PluginsIncluded;

/// Represents the state of an optimization model where the problem has been created.
#[derive(Debug, Clone)]
pub struct ProblemCreated {
    pub(crate) vars: Rc<RefCell<BTreeMap<VarId, Rc<Variable>>>>,
    pub(crate) conss: Rc<RefCell<Vec<Rc<Constraint>>>>,
}

/// Represents the state of an optimization model during the solving process (to be used in plugins).
#[derive(Debug)]
pub struct Solving {
    pub(crate) vars: Rc<RefCell<BTreeMap<VarId, Rc<Variable>>>>,
    pub(crate) conss: Rc<RefCell<Vec<Rc<Constraint>>>>,
}

/// Represents the state of an optimization model that has been solved.
#[derive(Debug)]
pub struct Solved {
    pub(crate) vars: Rc<RefCell<BTreeMap<VarId, Rc<Variable>>>>,
    pub(crate) conss: Rc<RefCell<Vec<Rc<Constraint>>>>,
}

impl Model<Unsolved> {
    /// Creates a new `Model` instance with an `Unsolved` state.
    pub fn new() -> Self {
        Self::try_new().expect("Failed to create SCIP instance")
    }

    /// Tries to create a new `Model` instance with an `Unsolved` state.
    ///
    /// Returns a `Result` with the new `Model` instance on success, or a `Retcode` error on failure.
    pub fn try_new() -> Result<Self, Retcode> {
        let scip_ptr = ScipPtr::new();
        Ok(Model {
            scip: scip_ptr,
            state: Unsolved {},
        })
    }

    /// Includes all default plugins in the SCIP instance and returns a new `Model` instance with a `PluginsIncluded` state.
    pub fn include_default_plugins(mut self) -> Model<PluginsIncluded> {
        self.scip
            .include_default_plugins()
            .expect("Failed to include default plugins");
        Model {
            scip: self.scip,
            state: PluginsIncluded {},
        }
    }

    /// Sets a SCIP string parameter and returns a new `Model` instance with the parameter set.
    pub fn set_str_param(mut self, param: &str, value: &str) -> Result<Self, Retcode> {
        self.scip.set_str_param(param, value)?;
        Ok(self)
    }

    /// Sets a SCIP integer parameter and returns a new `Model` instance with the parameter set.
    pub fn set_int_param(mut self, param: &str, value: i32) -> Result<Self, Retcode> {
        self.scip.set_int_param(param, value)?;
        Ok(self)
    }

    /// Sets a SCIP long integer parameter and returns a new `Model` instance with the parameter set.
    pub fn set_longint_param(mut self, param: &str, value: i64) -> Result<Self, Retcode> {
        self.scip.set_longint_param(param, value)?;
        Ok(self)
    }

    /// Sets a SCIP real parameter and returns a new `Model` instance with the parameter set.
    pub fn set_real_param(mut self, param: &str, value: f64) -> Result<Self, Retcode> {
        self.scip.set_real_param(param, value)?;
        Ok(self)
    }

    /// Sets the presolving parameter of the SCIP instance and returns the same `Model` instance.
    pub fn set_presolving(mut self, presolving: ParamSetting) -> Self {
        self.scip
            .set_presolving(presolving)
            .expect("Failed to set presolving with valid value");
        self
    }

    /// Sets the separating parameter of the SCIP instance and returns the same `Model` instance.
    pub fn set_separating(mut self, separating: ParamSetting) -> Self {
        self.scip
            .set_separating(separating)
            .expect("Failed to set separating with valid value");
        self
    }

    /// Sets the heuristics parameter of the SCIP instance and returns the same `Model` instance.
    pub fn set_heuristics(mut self, heuristics: ParamSetting) -> Self {
        self.scip
            .set_heuristics(heuristics)
            .expect("Failed to set heuristics with valid value");
        self
    }
}

impl Model<PluginsIncluded> {
    /// Creates a new problem in the SCIP instance with the given name and returns a new `Model` instance with a `ProblemCreated` state.
    ///
    /// # Arguments
    ///
    /// * `name` - The name of the problem to create.
    ///
    /// # Panics
    ///
    /// This method panics if the problem cannot be created in the current state.
    pub fn create_prob(mut self, name: &str) -> Model<ProblemCreated> {
        self.scip
            .create_prob(name)
            .expect("Failed to create problem in state PluginsIncluded");
        Model {
            scip: self.scip,
            state: ProblemCreated {
                vars: Rc::new(RefCell::new(BTreeMap::new())),
                conss: Rc::new(RefCell::new(Vec::new())),
            },
        }
    }

    /// Reads a problem from the given file and returns a new `Model` instance with a `ProblemCreated` state.
    ///
    /// # Arguments
    ///
    /// * `filename` - The name of the file to read the problem from.
    ///
    /// # Errors
    ///
    /// This method returns a `Retcode` error if the problem cannot be read from the file.
    pub fn read_prob(mut self, filename: &str) -> Result<Model<ProblemCreated>, Retcode> {
        self.scip.read_prob(filename)?;
        let vars = Rc::new(RefCell::new(self.scip.vars()));
        let conss = Rc::new(RefCell::new(self.scip.conss()));
        let new_model = Model {
            scip: self.scip,
            state: ProblemCreated { vars, conss },
        };
        Ok(new_model)
    }
}

impl Model<ProblemCreated> {
    /// Sets the objective sense of the model to the given value and returns the same `Model` instance.
    ///
    /// # Arguments
    ///
    /// * `sense` - The objective sense to set.
    ///
    /// # Panics
    ///
    /// This method panics if the objective sense cannot be set in the current state.
    pub fn set_obj_sense(mut self, sense: ObjSense) -> Self {
        self.scip
            .set_obj_sense(sense)
            .expect("Failed to set objective sense in state ProblemCreated");
        self
    }

    /// Returns a clone of the current model.
    /// The clone is meant for use in implementing custom plugins.
    pub fn clone_for_plugins(&self) -> Model<Solving> {
        Model {
            scip: self.scip.clone(),
            state: Solving {
                vars: self.state.vars.clone(),
                conss: self.state.conss.clone(),
            },
        }
    }

    /// Sets the constraint as modifiable or not.
    pub fn set_cons_modifiable(&mut self, cons: Rc<Constraint>, modifiable: bool) {
        self.scip
            .set_cons_modifiable(cons, modifiable)
            .expect("Failed to set constraint modifiable");
    }
<<<<<<< HEAD
    
=======

>>>>>>> b8a289b2
    /// Informs the SCIP instance that the objective value is always integral and returns the same `Model` instance.
    pub fn set_obj_integral(mut self) -> Self {
        self.scip
            .set_obj_integral()
            .expect("Failed to set the objective value as integral");
        self
    }

    /// Adds a new variable to the model with the given lower bound, upper bound, objective coefficient, name, and type.
    ///
    /// # Arguments
    ///
    /// * `lb` - The lower bound of the variable.
    /// * `ub` - The upper bound of the variable.
    /// * `obj` - The objective coefficient of the variable.
    /// * `name` - The name of the variable.
    /// * `var_type` - The type of the variable.
    ///
    /// # Returns
    ///
    /// A reference-counted pointer to the new variable.
    ///
    /// # Panics
    ///
    /// This method panics if the variable cannot be created in the current state.
    pub fn add_var(
        &mut self,
        lb: f64,
        ub: f64,
        obj: f64,
        name: &str,
        var_type: VarType,
    ) -> Rc<Variable> {
        let var = self
            .scip
            .create_var(lb, ub, obj, name, var_type)
            .expect("Failed to create variable in state ProblemCreated");
        let var_id = var.index();
        let var = Rc::new(var);
        self.state.vars.borrow_mut().insert(var_id, var.clone());
        var
    }

    /// Includes a new branch rule in the model with the given name, description, priority, maximum depth, maximum bound distance, and implementation.
    ///
    /// # Arguments
    ///
    /// * `name` - The name of the branching rule. This should be a unique identifier.
    /// * `desc` - A brief description of the branching rule. This is used for informational purposes.
    /// * `priority` - The priority of the branching rule. When SCIP decides which branching rule to call, it considers their priorities. A higher value indicates a higher priority.
    /// * `maxdepth` - The maximum depth level up to which this branching rule should be used. If this is -1, the branching rule can be used at any depth.
    /// * `maxbounddist` - The maximum relative distance from the current node's dual bound to primal bound compared to the best node's dual bound for applying the branching rule. A value of 0.0 means the rule can only be applied on the current best node, while 1.0 means it can be applied on all nodes.
    /// * `rule` - The branching rule to be included. This should be a mutable reference to an object that implements the `BranchRule` trait, and represents the branching rule data.
    ///
    /// # Returns
    ///
    /// This function returns the `Model` instance for which the branching rule was included. This allows for method chaining.
    ///
    /// # Panics
    ///
    /// This method will panic if the inclusion of the branching rule fails. This can happen if another branching rule with the same name already exists.
    pub fn include_branch_rule(
        self,
        name: &str,
        desc: &str,
        priority: i32,
        maxdepth: i32,
        maxbounddist: f64,
        rule: Box<dyn BranchRule>,
    ) -> Self {
        self.scip
            .include_branch_rule(name, desc, priority, maxdepth, maxbounddist, rule)
            .expect("Failed to include branch rule at state ProblemCreated");
        self
    }

    /// Include a new primal heuristic in the model.
    ///
    /// # Arguments
    ///
    /// * `name` - The name of the heuristic. This should be a unique identifier.
    /// * `desc` - A brief description of the heuristic. This is used for informational purposes.
    /// * `priority` - The priority of the heuristic. When SCIP decides which heuristic to call, it considers their priorities. A higher value indicates a higher priority.
    /// * `dispchar` - The display character of the heuristic (used in logs).
    /// * `freq` - The frequency for calling the heuristic in the tree; 1 means at every node, 2 means at every other node and so on, -1 turns off the heuristic.
    /// * `freqofs` - The frequency offset for calling the heuristic in the tree; it defines the depth of the branching tree at which the primal heuristic is executed for the first time.
    /// * `maxdepth` - The maximum depth level up to which this heuristic should be used. If this is -1, the heuristic can be used at any depth.
    /// * `timing` - The timing mask of the heuristic.
    /// * `usessubscip` - Should the heuristic use a secondary SCIP instance?
    /// * `heur` - The heuristic to be included. This should be a Box of an object that implements the `Heur` trait, and represents the heuristic data.
    ///
    /// # Returns
    ///
    /// This function returns the `Model` instance for which the heuristic was included. This allows for method chaining.
    pub fn include_heur(
        self,
        name: &str,
        desc: &str,
        priority: i32,
        dispchar: char,
        freq: i32,
        freqofs: i32,
        maxdepth: i32,
        timing: HeurTiming,
        usessubscip: bool,
        heur: Box<dyn Heuristic>,
    ) -> Self {
        self.scip
            .include_heur(
                name,
                desc,
                priority,
                dispchar,
                freq,
                freqofs,
                maxdepth,
                timing,
                usessubscip,
                heur,
            )
            .expect("Failed to include heuristic at state ProblemCreated");
        self
    }

    /// Includes a new event handler in the model.
    ///
    /// # Arguments
    ///
    /// * `name` - The name of the event handler. This should be a unique identifier.
    /// * `desc` - A brief description of the event handler. This is used for informational purposes.
    /// * `eventhdlr` - The event handler to be included. This should be a mutable reference to an object that implements the `EventHdlr` trait, and represents the event handling logic.
    ///
    /// # Returns
    ///
    /// This function returns the `Model` instance for which the event handler was included. This allows for method chaining.
    pub fn include_eventhdlr(self, name: &str, desc: &str, eventhdlr: Box<dyn Eventhdlr>) -> Self {
        self.scip
            .include_eventhdlr(name, desc, eventhdlr)
            .expect("Failed to include event handler at state ProblemCreated");
        self
    }

    /// Includes a new pricer in the SCIP data structure.
    ///
    /// # Arguments
    ///
    /// * `name` - The name of the variable pricer. This should be a unique identifier.
    /// * `desc` - A brief description of the variable pricer.
    /// * `priority` - The priority of the variable pricer. When SCIP decides which pricer to call, it considers their priorities. A higher value indicates a higher priority.
    /// * `delay` - A boolean indicating whether the pricer should be delayed. If true, the pricer is only called when no other pricers or already existing problem variables with negative reduced costs are found. If this is set to false, the pricer may produce columns that already exist in the problem.
    /// * `pricer` - The pricer to be included. This should be a mutable reference to an object that implements the `Pricer` trait.
    ///
    /// # Returns
    ///
    /// This function returns the `Model` instance for which the pricer was included. This allows for method chaining.
    ///
    /// # Panics
    ///
    /// This method will panic if the inclusion of the pricer fails. This can happen if another pricer with the same name already exists.
    pub fn include_pricer(
        self,
        name: &str,
        desc: &str,
        priority: i32,
        delay: bool,
        pricer: Box<dyn Pricer>,
    ) -> Self {
        self.scip
            .include_pricer(name, desc, priority, delay, pricer)
            .expect("Failed to include pricer at state ProblemCreated");
        self
    }

    /// Solves the model and returns a new `Model` instance with a `Solved` state.
    ///
    /// # Returns
    ///
    /// A new `Model` instance with a `Solved` state.
    ///
    /// # Panics
    ///
    /// This method panics if the problem cannot be solved in the current state.
    pub fn solve(mut self) -> Model<Solved> {
        self.scip
            .solve()
            .expect("Failed to solve problem in state ProblemCreated");
        let new_model = Model {
            scip: self.scip,
            state: Solved {
                vars: self.state.vars,
                conss: self.state.conss,
            },
        };
        new_model
    }
}

impl Model<Solving> {
<<<<<<< HEAD
    /// Adds a new variable to the model with the given lower bound, upper bound, objective coefficient, name, and type.
=======
    /// Returns the current node of the model.
    ///
    /// # Panics
    ///
    /// This method panics if not called in the `Solving` state, it should only be used from plugins implementations.
    pub fn focus_node(&self) -> Node {
        self.scip.focus_node()
    }

    /// Creates a new child node of the current node and returns it.
    ///
    /// # Panics
    ///
    /// This method panics if not called from plugins implementations.
    pub fn create_child(&mut self) -> Node {
        self.scip
            .create_child()
            .expect("Failed to create child node in state ProblemCreated")
    }

    /// Adds a new priced variable to the SCIP data structure.
>>>>>>> b8a289b2
    ///
    /// # Arguments
    ///
    /// * `lb` - The lower bound of the variable.
    /// * `ub` - The upper bound of the variable.
<<<<<<< HEAD
    /// * `obj` - The objective coefficient of the variable.
    /// * `name` - The name of the variable.
    /// * `var_type` - The type of the variable.
    ///
    /// # Returns
    ///
    /// A reference-counted pointer to the new variable.
    ///
    /// # Panics
    ///
    /// This method panics if the variable cannot be created in the current state.
    pub fn add_var(
=======
    /// * `obj` - The objective function coefficient for the variable.
    /// * `name` - The name of the variable. This should be a unique identifier.
    /// * `var_type` - The type of the variable, specified as an instance of the `VarType` enum.
    ///
    /// # Returns
    ///
    /// This function returns a reference-counted smart pointer (`Rc`) to the created `Variable` instance.
    pub fn add_priced_var(
>>>>>>> b8a289b2
        &mut self,
        lb: f64,
        ub: f64,
        obj: f64,
        name: &str,
        var_type: VarType,
    ) -> Rc<Variable> {
        let var = self
            .scip
<<<<<<< HEAD
            .create_var_solving(lb, ub, obj, name, var_type)
            .expect("Failed to create variable in state ProblemCreated");
        let var_id = var.index();
        let var = Rc::new(var);
        self.state.vars.borrow_mut().insert(var_id, var.clone());
        var
    }

    /// Adds a new priced variable to the SCIP data structure.
=======
            .create_priced_var(lb, ub, obj, name, var_type)
            .expect("Failed to create variable in state ProblemCreated");
        let var = Rc::new(var);
        let var_id = var.index();
        self.state.vars.borrow_mut().insert(var_id, var.clone());
        var
    }
}

impl Model<Solved> {
    /// Returns the objective value of the best solution found by the optimization model.
    pub fn obj_val(&self) -> f64 {
        self.scip.obj_val()
    }
>>>>>>> b8a289b2

    /// Returns the current node of the model.
    ///
    /// # Panics
    ///
    /// This method panics if not called in the `Solving` state, it should only be used from plugins implementations.
    pub fn focus_node(&self) -> Node {
        self.scip.focus_node()
    }

    /// Creates a new child node of the current node and returns it.
    ///
    /// # Panics
    ///
    /// This method panics if not called from plugins implementations.
    pub fn create_child(&mut self) -> Node {
        self.scip
            .create_child()
            .expect("Failed to create child node in state ProblemCreated")
    }

    /// Adds a new priced variable to the SCIP data structure.
    ///
    /// # Arguments
    ///
    /// * `lb` - The lower bound of the variable.
    /// * `ub` - The upper bound of the variable.
    /// * `obj` - The objective function coefficient for the variable.
    /// * `name` - The name of the variable. This should be a unique identifier.
    /// * `var_type` - The type of the variable, specified as an instance of the `VarType` enum.
    ///
    /// # Returns
    ///
    /// This function returns a reference-counted smart pointer (`Rc`) to the created `Variable` instance.
    pub fn add_priced_var(
        &mut self,
        lb: f64,
        ub: f64,
        obj: f64,
        name: &str,
        var_type: VarType,
    ) -> Rc<Variable> {
        let var = self
            .scip
            .create_priced_var(lb, ub, obj, name, var_type)
            .expect("Failed to create variable in state ProblemCreated");
        let var = Rc::new(var);
        let var_id = var.index();
        self.state.vars.borrow_mut().insert(var_id, var.clone());
        var
    }
}

/// A trait for optimization models with a problem created.
pub trait ModelWithProblem {
    /// Returns a vector of all variables in the optimization model.
    fn vars(&self) -> Vec<Rc<Variable>>;

    /// Returns the variable with the given ID, if it exists.
    fn var(&self, var_id: VarId) -> Option<Rc<Variable>>;

    /// Returns the number of variables in the optimization model.
    fn n_vars(&self) -> usize;

    /// Returns the number of constraints in the optimization model.
    fn n_conss(&mut self) -> usize;

    /// Returns a vector of all constraints in the optimization model.
    fn conss(&mut self) -> Vec<Rc<Constraint>>;

    /// Writes the optimization model to a file with the given path and extension.
    fn write(&self, path: &str, ext: &str) -> Result<(), Retcode>;
}

macro_rules! impl_ModelWithProblem {
    (for $($t:ty),+) => {
        $(impl ModelWithProblem for $t {

            /// Returns a vector of all variables in the optimization model.
            fn vars(&self) -> Vec<Rc<Variable>> {
                self.state.vars.borrow().values().map(Rc::clone).collect()
            }

            /// Returns the variable with the given ID, if it exists.
            fn var(&self, var_id: VarId) -> Option<Rc<Variable>> {
                self.state.vars.borrow().get(&var_id).map(Rc::clone)
            }

            /// Returns the number of variables in the optimization model.
            fn n_vars(&self) -> usize {
                self.scip.n_vars()
            }

            /// Returns the number of constraints in the optimization model.
            fn n_conss(&mut self) -> usize {
                self.scip.n_conss()
            }

            /// Returns a vector of all constraints in the optimization model.
            fn conss(&mut self) -> Vec<Rc<Constraint>> {
                self.state.conss.borrow().iter().map(Rc::clone).collect()
            }

            /// Writes the optimization model to a file with the given path and extension.
            fn write(&self, path: &str, ext: &str) -> Result<(), Retcode> {
                self.scip.write(path, ext)?;
                Ok(())
            }

        })*
    }
}

impl_ModelWithProblem!(for Model<ProblemCreated>, Model<Solved>, Model<Solving>);

/// A trait for optimization models with a problem created or solved.
pub trait ProblemOrSolving {
    /// Creates a new solution initialized to zero.
    fn create_sol(&mut self) -> Solution;

    /// Adds a solution to the model
    ///
    /// # Returns
    /// A `Result` indicating whether the solution was added successfully.
    fn add_sol(&self, sol: Solution) -> Result<(), SolError>;

    /// Adds a binary variable to the given set partitioning constraint.
    ///
    /// # Arguments
    ///
    /// * `cons` - The constraint to add the variable to.
    /// * `var` - The binary variable to add.
    ///
    /// # Panics
    ///
    /// This method panics if the variable cannot be added in the current state, or if the variable is not binary.
    fn add_cons_coef_setppc(&mut self, cons: Rc<Constraint>, var: Rc<Variable>);

    /// Adds a coefficient to the given constraint for the given variable and coefficient value.
    ///
    /// # Arguments
    ///
    /// * `cons` - The constraint to add the coefficient to.
    /// * `var` - The variable to add the coefficient for.
    /// * `coef` - The coefficient value to add.
    ///
    /// # Panics
    ///
    /// This method panics if the coefficient cannot be added in the current state.
    fn add_cons_coef(&mut self, cons: Rc<Constraint>, var: Rc<Variable>, coef: f64);
    /// Adds a new quadratic constraint to the model with the given variables, coefficients, left-hand side, right-hand side, and name.
    ///
    /// # Arguments
    ///
    /// * `lin_vars` - The linear variables in the constraint.
    /// * `lin_coefs` - The coefficients of the linear variables in the constraint.
    /// * `quad_vars_1` - The first variable in the quadratic constraints.
    /// * `quad_vars_2` - The second variable in the quadratic constraints.
    /// * `quad_coefs` - The coefficients of the quadratic terms in the constraint.
    /// * `lhs` - The left-hand side of the constraint.
    /// * `rhs` - The right-hand side of the constraint.
    /// * `name` - The name of the constraint.
    ///
    /// # Returns
    ///
    /// A reference-counted pointer to the new constraint.
    ///
    /// # Panics
    ///
    /// This method panics if the constraint cannot be created in the current state.
    fn add_cons_quadratic(
        &mut self,
        lin_vars: Vec<Rc<Variable>>,
        lin_coefs: &mut [f64],
        quad_vars_1: Vec<Rc<Variable>>,
        quad_vars_2: Vec<Rc<Variable>>,
        quad_coefs: &mut [f64],
        lhs: f64,
        rhs: f64,
        name: &str,
    ) -> Rc<Constraint>;
    /// Adds a new constraint to the model with the given variables, coefficients, left-hand side, right-hand side, and name.
    ///
    /// # Arguments
    ///
    /// * `vars` - The variables in the constraint.
    /// * `coefs` - The coefficients of the variables in the constraint.
    /// * `lhs` - The left-hand side of the constraint.
    /// * `rhs` - The right-hand side of the constraint.
    /// * `name` - The name of the constraint.
    ///
    /// # Returns
    ///
    /// A reference-counted pointer to the new constraint.
    ///
    /// # Panics
    ///
    /// This method panics if the constraint cannot be created in the current state.
    fn add_cons(
        &mut self,
        vars: Vec<Rc<Variable>>,
        coefs: &[f64],
        lhs: f64,
        rhs: f64,
        name: &str,
    ) -> Rc<Constraint>;
    /// Adds a new set partitioning constraint to the model with the given variables and name.
    ///
    /// # Arguments
    ///
    /// * `vars` - The binary variables in the constraint.
    /// * `name` - The name of the constraint.
    ///
    /// # Returns
    ///
    /// A reference-counted pointer to the new constraint.
    ///
    /// # Panics
    ///
    /// This method panics if the constraint cannot be created in the current state, or if any of the variables are not binary.
    fn add_cons_set_part(&mut self, vars: Vec<Rc<Variable>>, name: &str) -> Rc<Constraint>;
    /// Adds a new set cover constraint to the model with the given variables and name.
    ///
    /// # Arguments
    ///
    /// * `vars` - The binary variables in the constraint.
    /// * `name` - The name of the constraint.
    ///
    /// # Returns
    ///
    /// A reference-counted pointer to the new constraint.
    ///
    /// # Panics
    ///
    /// This method panics if the constraint cannot be created in the current state, or if any of the variables are not binary.
    fn add_cons_set_cover(&mut self, vars: Vec<Rc<Variable>>, name: &str) -> Rc<Constraint>;
    /// Adds a new set packing constraint to the model with the given variables and name.
    ///
    /// # Arguments
    ///
    /// * `vars` - The binary variables in the constraint.
    /// * `name` - The name of the constraint.
    ///
    /// # Returns
    ///
    /// A reference-counted pointer to the new constraint.
    ///
    /// # Panics
    ///
    /// This method panics if the constraint cannot be created in the current state, or if any of the variables are not binary.
    fn add_cons_set_pack(&mut self, vars: Vec<Rc<Variable>>, name: &str) -> Rc<Constraint>;
<<<<<<< HEAD
=======

    /// Adds a new cardinality constraint to the model with the given variables, cardinality limit, and name.
    ///
    /// # Arguments
    ///
    /// * `vars` - The binary variables in the constraint.
    /// * `cardinality` - The maximum number of non-zero variables this constraint allows
    /// * `name` - The name of the constraint.
    ///
    /// # Returns
    ///
    /// A reference-counted pointer to the new constraint.
    ///
    /// # Panics
    ///
    /// This method panics if the constraint cannot be created in the current state.
    fn add_cons_cardinality(
        &mut self,
        vars: Vec<Rc<Variable>>,
        cardinality: usize,
        name: &str,
    ) -> Rc<Constraint>;
>>>>>>> b8a289b2
}

macro_rules! impl_ProblemOrSolving {
    (for $($t:ty),+) => {
        $(impl ProblemOrSolving for $t {

            /// Creates a new solution initialized to zero.
            fn create_sol(&mut self) -> Solution {
                self.scip
                    .create_sol()
                    .expect("Failed to create solution in state ProblemCreated")
            }

            /// Adds a solution to the model
            ///
            /// # Returns
            /// A `Result` indicating whether the solution was added successfully.
            fn add_sol(&self, sol: Solution) -> Result<(), SolError> {
                let succesfully_stored = self.scip.add_sol(sol).expect("Failed to add solution");
                if succesfully_stored {
                    Ok(())
                } else {
                    Err(SolError::Infeasible)
                }
            }

            /// Adds a binary variable to the given set partitioning constraint.
            ///
            /// # Arguments
            ///
            /// * `cons` - The constraint to add the variable to.
            /// * `var` - The binary variable to add.
            ///
            /// # Panics
            ///
            /// This method panics if the variable cannot be added in the current state, or if the variable is not binary.
            fn add_cons_coef_setppc(&mut self, cons: Rc<Constraint>, var: Rc<Variable>) {
                assert_eq!(var.var_type(), VarType::Binary);
                self.scip
                    .add_cons_coef_setppc(cons, var)
                    .expect("Failed to add constraint coefficient in state ProblemCreated");
            }


            /// Adds a coefficient to the given constraint for the given variable and coefficient value.
            ///
            /// # Arguments
            ///
            /// * `cons` - The constraint to add the coefficient to.
            /// * `var` - The variable to add the coefficient for.
            /// * `coef` - The coefficient value to add.
            ///
            /// # Panics
            ///
            /// This method panics if the coefficient cannot be added in the current state.
            fn add_cons_coef(&mut self, cons: Rc<Constraint>, var: Rc<Variable>, coef: f64) {
                self.scip
                    .add_cons_coef(cons, var, coef)
                    .expect("Failed to add constraint coefficient in state ProblemCreated");
            }

            /// Adds a new quadratic constraint to the model with the given variables, coefficients, left-hand side, right-hand side, and name.
            ///
            /// # Arguments
            ///
            /// * `lin_vars` - The linear variables in the constraint.
            /// * `lin_coefs` - The coefficients of the linear variables in the constraint.
            /// * `quad_vars_1` - The first variable in the quadratic constraints.
            /// * `quad_vars_2` - The second variable in the quadratic constraints.
            /// * `quad_coefs` - The coefficients of the quadratic terms in the constraint.
            /// * `lhs` - The left-hand side of the constraint.
            /// * `rhs` - The right-hand side of the constraint.
            /// * `name` - The name of the constraint.
            ///
            /// # Returns
            ///
            /// A reference-counted pointer to the new constraint.
            ///
            /// # Panics
            ///
            /// This method panics if the constraint cannot be created in the current state.
            fn add_cons_quadratic(
                &mut self,
                lin_vars: Vec<Rc<Variable>>,
                lin_coefs: &mut [f64],
                quad_vars_1: Vec<Rc<Variable>>,
                quad_vars_2: Vec<Rc<Variable>>,
                quad_coefs: &mut [f64],
                lhs: f64,
                rhs: f64,
                name: &str,
            ) -> Rc<Constraint> {
                assert_eq!(lin_vars.len(), lin_coefs.len());
                assert_eq!(quad_vars_1.len(), quad_vars_2.len());
                assert_eq!(quad_vars_1.len(), quad_coefs.len());
                let cons = self
                    .scip
                    .create_cons_quadratic(
                        lin_vars,
                        lin_coefs,
                        quad_vars_1,
                        quad_vars_2,
                        quad_coefs,
                        lhs,
                        rhs,
                        name,
                    )
                    .expect("Failed to create constraint in state ProblemCreated");
                let cons = Rc::new(cons);
                self.state.conss.borrow_mut().push(cons.clone());
                cons
            }



            /// Adds a new constraint to the model with the given variables, coefficients, left-hand side, right-hand side, and name.
            ///
            /// # Arguments
            ///
            /// * `vars` - The variables in the constraint.
            /// * `coefs` - The coefficients of the variables in the constraint.
            /// * `lhs` - The left-hand side of the constraint.
            /// * `rhs` - The right-hand side of the constraint.
            /// * `name` - The name of the constraint.
            ///
            /// # Returns
            ///
            /// A reference-counted pointer to the new constraint.
            ///
            /// # Panics
            ///
            /// This method panics if the constraint cannot be created in the current state.
            fn add_cons(
                &mut self,
                vars: Vec<Rc<Variable>>,
                coefs: &[f64],
                lhs: f64,
                rhs: f64,
                name: &str,
            ) -> Rc<Constraint> {
                assert_eq!(vars.len(), coefs.len());
                let cons = self
                    .scip
                    .create_cons(vars, coefs, lhs, rhs, name)
                    .expect("Failed to create constraint in state ProblemCreated");
                let cons = Rc::new(cons);
                self.state.conss.borrow_mut().push(cons.clone());
                cons
            }

            /// Adds a new set partitioning constraint to the model with the given variables and name.
            ///
            /// # Arguments
            ///
            /// * `vars` - The binary variables in the constraint.
            /// * `name` - The name of the constraint.
            ///
            /// # Returns
            ///
            /// A reference-counted pointer to the new constraint.
            ///
            /// # Panics
            ///
            /// This method panics if the constraint cannot be created in the current state, or if any of the variables are not binary.
            fn add_cons_set_part(&mut self, vars: Vec<Rc<Variable>>, name: &str) -> Rc<Constraint> {
                assert!(vars.iter().all(|v| v.var_type() == VarType::Binary));
                let cons = self
                    .scip
                    .create_cons_set_part(vars, name)
                    .expect("Failed to add constraint set partition in state ProblemCreated");
                let cons = Rc::new(cons);
                self.state.conss.borrow_mut().push(cons.clone());
                cons
            }

            /// Adds a new set cover constraint to the model with the given variables and name.
            ///
            /// # Arguments
            ///
            /// * `vars` - The binary variables in the constraint.
            /// * `name` - The name of the constraint.
            ///
            /// # Returns
            ///
            /// A reference-counted pointer to the new constraint.
            ///
            /// # Panics
            ///
            /// This method panics if the constraint cannot be created in the current state, or if any of the variables are not binary.
            fn add_cons_set_cover(&mut self, vars: Vec<Rc<Variable>>, name: &str) -> Rc<Constraint> {
                assert!(vars.iter().all(|v| v.var_type() == VarType::Binary));
                let cons = self
                    .scip
                    .create_cons_set_cover(vars, name)
                    .expect("Failed to add constraint set cover in state ProblemCreated");
                let cons = Rc::new(cons);
                self.state.conss.borrow_mut().push(cons.clone());
                cons
            }

            /// Adds a new set packing constraint to the model with the given variables and name.
            ///
            /// # Arguments
            ///
            /// * `vars` - The binary variables in the constraint.
            /// * `name` - The name of the constraint.
            ///
            /// # Returns
            ///
            /// A reference-counted pointer to the new constraint.
            ///
            /// # Panics
            ///
            /// This method panics if the constraint cannot be created in the current state, or if any of the variables are not binary.
            fn add_cons_set_pack(&mut self, vars: Vec<Rc<Variable>>, name: &str) -> Rc<Constraint> {
                assert!(vars.iter().all(|v| v.var_type() == VarType::Binary));
                let cons = self
                    .scip
                    .create_cons_set_pack(vars, name)
                    .expect("Failed to add constraint set packing in state ProblemCreated");
                let cons = Rc::new(cons);
                self.state.conss.borrow_mut().push(cons.clone());
                cons
            }

<<<<<<< HEAD
=======
            /// Adds a new cardinality constraint to the model with the given variables, cardinality limit, and name.
            ///
            /// # Arguments
            ///
            /// * `vars` - The binary variables in the constraint.
            /// * `cardinality` - The maximum number of non-zero variables this constraint allows
            /// * `name` - The name of the constraint.
            ///
            /// # Returns
            ///
            /// A reference-counted pointer to the new constraint.
            ///
            /// # Panics
            ///
            /// This method panics if the constraint cannot be created in the current state.
            fn add_cons_cardinality(&mut self, vars: Vec<Rc<Variable>>, cardinality: usize, name: &str) -> Rc<Constraint> {
                let cons = self
                    .scip
                    .create_cons_cardinality(vars, cardinality, name)
                    .expect("Failed to add cardinality constraint");
                let cons = Rc::new(cons);
                self.state.conss.borrow_mut().push(cons.clone());
                cons
            }

>>>>>>> b8a289b2
        })*
    }
}

impl_ProblemOrSolving!(for Model<ProblemCreated>, Model<Solving>);

/// A trait for optimization models with any state that might have solutions.
pub trait WithSolutions {
    /// Returns the best solution for the optimization model, if one exists.
    fn best_sol(&self) -> Option<Solution>;

    /// Returns the number of solutions found by the optimization model.
    fn n_sols(&self) -> usize;
}

macro_rules! impl_WithSolutions {
    (for $($t:ty),+) => {
        $(impl WithSolutions for $t {

            /// Returns the best solution for the optimization model, if one exists.
            fn best_sol(&self) -> Option<Solution> {
                if self.n_sols() > 0 {
                    Some(self.scip.best_sol())
                } else {
                    None
                }
            }

            /// Returns the number of solutions found by the optimization model.
            fn n_sols(&self) -> usize {
                self.scip.n_sols()
            }

        })*
    }
}

impl_WithSolutions!(for Model<Solved>, Model<Solving>, Model<ProblemCreated>);
<<<<<<< HEAD

/// A trait for optimization models with any state that might have solving statistics.
pub trait WithSolvingStats {
    /// Returns the objective value of the best solution found by the optimization model.
    fn obj_val(&self) -> f64;

    /// Returns the number of nodes explored by the optimization model.
    fn n_nodes(&self) -> usize;

    /// Returns the total solving time of the optimization model.
    fn solving_time(&self) -> f64;

    /// Returns the number of LP iterations performed by the optimization model.
    fn n_lp_iterations(&self) -> usize;
}

macro_rules! impl_WithSolvingStats {
    (for $($t:ty),+) => {
        $(impl WithSolvingStats for $t {

            /// Returns the objective value of the best solution found by the optimization model.
            fn obj_val(&self) -> f64 {
                self.scip.obj_val()
            }

            /// Returns the number of nodes explored by the optimization model.
            fn n_nodes(&self) -> usize {
                self.scip.n_nodes()
            }

            /// Returns the total solving time of the optimization model.
            fn solving_time(&self) -> f64 {
                self.scip.solving_time()
            }

            /// Returns the number of LP iterations performed by the optimization model.
            fn n_lp_iterations(&self) -> usize {
                self.scip.n_lp_iterations()
            }

        })*
    }
}

impl_WithSolvingStats!(for Model<Solved>, Model<Solving>, Model<ProblemCreated>);
=======
>>>>>>> b8a289b2

impl<T> Model<T> {
    /// Returns a pointer to the underlying SCIP instance.
    ///
    /// # Safety
    ///
    /// This method is unsafe because it returns a raw pointer to the underlying SCIP instance.
    /// The caller must ensure that the pointer is used safely and correctly.
    #[cfg(feature = "raw")]
    pub unsafe fn scip_ptr(&self) -> *mut ffi::SCIP {
        self.scip.raw
    }

    /// Returns the status of the optimization model.
    pub fn status(&self) -> Status {
        self.scip.status()
    }

    /// Prints the version of SCIP used by the optimization model.
    pub fn print_version(&self) {
        self.scip.print_version()
    }

    /// Hides the output of the optimization model by setting the `display/verblevel` parameter to 0.
    pub fn hide_output(mut self) -> Self {
        self.scip
            .set_int_param("display/verblevel", 0)
            .expect("Failed to set display/verblevel to 0");
        self
    }

    /// Sets the time limit for the optimization model.
    ///
    /// # Arguments
    ///
    /// * `time_limit` - The time limit in seconds.
    pub fn set_time_limit(mut self, time_limit: usize) -> Self {
        self.scip
            .set_real_param("limits/time", time_limit as f64)
            .expect("Failed to set time limit");
        self
    }
}

/// The default implementation for a `Model` instance in the `ProblemCreated` state.
impl Default for Model<ProblemCreated> {
    /// Creates a new `Model` instance with the default plugins included and a problem named "problem".
    fn default() -> Self {
        Model::new()
            .include_default_plugins()
            .create_prob("problem")
    }
}

/// An enum representing the possible settings for a SCIP parameter.
#[derive(Debug)]
pub enum ParamSetting {
    /// Use default values.
    Default,
    /// Set to aggressive settings.
    Aggressive,
    /// Set to fast settings.
    Fast,
    /// Turn off.
    Off,
}

impl From<ParamSetting> for ffi::SCIP_PARAMSETTING {
    /// Converts a `ParamSetting` enum variant into its corresponding `ffi::SCIP_PARAMSETTING` value.
    fn from(val: ParamSetting) -> Self {
        match val {
            ParamSetting::Default => ffi::SCIP_ParamSetting_SCIP_PARAMSETTING_DEFAULT,
            ParamSetting::Aggressive => ffi::SCIP_ParamSetting_SCIP_PARAMSETTING_AGGRESSIVE,
            ParamSetting::Fast => ffi::SCIP_ParamSetting_SCIP_PARAMSETTING_FAST,
            ParamSetting::Off => ffi::SCIP_ParamSetting_SCIP_PARAMSETTING_OFF,
        }
    }
}

/// An enum representing the objective sense of a SCIP optimization model.
#[derive(Debug)]
pub enum ObjSense {
    /// The problem is a minimization problem.
    Minimize,
    /// The problem is a maximization problem.
    Maximize,
}

impl From<ObjSense> for ffi::SCIP_OBJSENSE {
    /// Converts an `ObjSense` enum variant into its corresponding `ffi::SCIP_OBJSENSE` value.
    fn from(val: ObjSense) -> Self {
        match val {
            ObjSense::Maximize => ffi::SCIP_Objsense_SCIP_OBJSENSE_MAXIMIZE,
            ObjSense::Minimize => ffi::SCIP_Objsense_SCIP_OBJSENSE_MINIMIZE,
        }
    }
}

#[cfg(test)]
mod tests {
    use crate::status::Status;
    use rayon::prelude::*;
    use std::fs;
    use std::path::Path;

    use super::*;

    #[test]
    fn solve_from_lp_file() {
        let mut model = Model::new()
            .hide_output()
            .include_default_plugins()
            .read_prob("data/test/simple.lp")
            .unwrap()
            .solve();
        let status = model.status();
        assert_eq!(status, Status::Optimal);

        //test objective value
        let obj_val = model.obj_val();
        assert_eq!(obj_val, 200.);

        //test constraints
        let conss = model.conss();
        assert_eq!(conss.len(), 2);

        //test solution values
        let sol = model.best_sol().unwrap();
        let vars = model.vars();
        assert_eq!(vars.len(), 2);
        assert_eq!(sol.val(vars[0].clone()), 40.);
        assert_eq!(sol.val(vars[1].clone()), 20.);

        assert_eq!(sol.obj_val(), model.obj_val());
    }

    #[test]
    fn set_obj_integral() {
        let model = Model::new()
            .hide_output()
            .include_default_plugins()
            .read_prob("data/test/simple.lp")
            .unwrap()
            .set_obj_integral()
            .solve();
        let status = model.status();
        assert_eq!(status, Status::Optimal);

        //test objective value
        let obj_value = model.obj_val();
        assert_eq!(obj_value, 200.);
    }

    #[test]
    fn set_time_limit() {
        let model = Model::new()
            .hide_output()
            .set_time_limit(0)
            .include_default_plugins()
            .read_prob("data/test/simple.lp")
            .unwrap()
            .solve();
        let status = model.status();
        assert_eq!(status, Status::TimeLimit);
        assert!(model.solving_time() < 0.5);
        assert_eq!(model.n_nodes(), 0);
        assert_eq!(model.n_lp_iterations(), 0);
    }

    #[test]
    fn add_variable() {
        let mut model = Model::new()
            .hide_output()
            .include_default_plugins()
            .create_prob("test")
            .set_obj_sense(ObjSense::Maximize);
        let x1_id = model
            .add_var(0., f64::INFINITY, 3., "x1", VarType::Integer)
            .index();
        let x2_id = model
            .add_var(0., f64::INFINITY, 4., "x2", VarType::Continuous)
            .index();
        let x1 = model.var(x1_id).unwrap();
        let x2 = model.var(x2_id).unwrap();
        assert_eq!(model.n_vars(), 2);
        assert_eq!(model.vars().len(), 2);
        assert!(x1.raw != x2.raw);
        assert!(x1.var_type() == VarType::Integer);
        assert!(x2.var_type() == VarType::Continuous);
        assert!(x1.name() == "x1");
        assert!(x2.name() == "x2");
        assert!(x1.obj() == 3.);
        assert!(x2.obj() == 4.);
    }

    fn create_model() -> Model<ProblemCreated> {
        let mut model = Model::new()
            .hide_output()
            .include_default_plugins()
            .create_prob("test")
            .set_obj_sense(ObjSense::Maximize);

        let x1 = model.add_var(0., f64::INFINITY, 3., "x1", VarType::Integer);
        let x2 = model.add_var(0., f64::INFINITY, 4., "x2", VarType::Integer);
        model.add_cons(
            vec![x1.clone(), x2.clone()],
            &[2., 1.],
            -f64::INFINITY,
            100.,
            "c1",
        );
        model.add_cons(vec![x1, x2], &[1., 2.], -f64::INFINITY, 80., "c2");

        model
    }

    #[test]
    fn build_model_with_functions() {
        let mut model = create_model();
        assert_eq!(model.vars().len(), 2);
        assert_eq!(model.n_conss(), 2);

        let conss = model.conss();
        assert_eq!(conss.len(), 2);
        assert_eq!(conss[0].name(), "c1");
        assert_eq!(conss[1].name(), "c2");

        let solved_model = model.solve();

        let status = solved_model.status();
        assert_eq!(status, Status::Optimal);

        let obj_val = solved_model.obj_val();
        assert_eq!(obj_val, 200.);

        let sol = solved_model.best_sol().unwrap();
        let vars = solved_model.vars();
        assert_eq!(vars.len(), 2);
        assert_eq!(sol.val(vars[0].clone()), 40.);
        assert_eq!(sol.val(vars[1].clone()), 20.);
    }

    #[test]
    fn unbounded_model() {
        let mut model = Model::default()
            .set_obj_sense(ObjSense::Maximize)
            .hide_output();

        model.add_var(0., f64::INFINITY, 1., "x1", VarType::Integer);
        model.add_var(0., f64::INFINITY, 1., "x2", VarType::Integer);

        let solved_model = model.solve();

        let status = solved_model.status();
        assert_eq!(status, Status::Unbounded);

        let sol = solved_model.best_sol();
        assert!(sol.is_some());
    }

    #[test]
    fn infeasible_model() {
        let mut model = Model::default()
            .set_obj_sense(ObjSense::Maximize)
            .hide_output();

        let var = model.add_var(0., 1., 1., "x1", VarType::Integer);

        model.add_cons(vec![var], &[1.], -f64::INFINITY, -1., "c1");

        let solved_model = model.solve();

        let status = solved_model.status();
        assert_eq!(status, Status::Infeasible);

        assert_eq!(solved_model.n_sols(), 0);
        let sol = solved_model.best_sol();
        assert!(sol.is_none());
    }

    #[cfg(feature = "raw")]
    #[test]
    fn scip_ptr() {
        let mut model = Model::new()
            .hide_output()
            .include_default_plugins()
            .create_prob("test")
            .set_obj_sense(ObjSense::Maximize);

        let x1 = model.add_var(0., f64::INFINITY, 3., "x1", VarType::Integer);
        let x2 = model.add_var(0., f64::INFINITY, 4., "x2", VarType::Integer);
        model.add_cons(
            vec![x1.clone(), x2.clone()],
            &[2., 1.],
            -f64::INFINITY,
            100.,
            "c1",
        );
        model.add_cons(
            vec![x1.clone(), x2.clone()],
            &[1., 2.],
            -f64::INFINITY,
            80.,
            "c2",
        );

        let scip_ptr = unsafe { model.scip_ptr() };
        assert!(!scip_ptr.is_null());
    }

    #[test]
    fn add_cons_coef() {
        let mut model = Model::new()
            .hide_output()
            .include_default_plugins()
            .create_prob("test")
            .set_obj_sense(ObjSense::Maximize);

        let x1 = model.add_var(0., f64::INFINITY, 3., "x1", VarType::Integer);
        let x2 = model.add_var(0., f64::INFINITY, 4., "x2", VarType::Integer);
        let cons = model.add_cons(vec![], &[], -f64::INFINITY, 10., "c1");

        model.add_cons_coef(cons.clone(), x1, 0.); // x1 is unconstrained
        model.add_cons_coef(cons, x2, 10.); // x2 can't be be used

        let solved_model = model.solve();
        let status = solved_model.status();
        assert_eq!(status, Status::Unbounded);
    }

    #[test]
    fn set_cover_partitioning_and_packing() {
        let mut model = Model::new()
            .hide_output()
            .include_default_plugins()
            .create_prob("test")
            .set_obj_sense(ObjSense::Minimize);

        let x1 = model.add_var(0., 1., 3., "x1", VarType::Binary);
        let x2 = model.add_var(0., 1., 4., "x2", VarType::Binary);
        let cons1 = model.add_cons_set_part(vec![], "c");
        model.add_cons_coef_setppc(cons1, x1);

        model.add_cons_set_cover(vec![x2.clone()], "c");
        model.add_cons_set_pack(vec![x2], "c");

        let solved_model = model.solve();
        let status = solved_model.status();
        assert_eq!(status, Status::Optimal);
        assert_eq!(solved_model.obj_val(), 7.);
    }

    #[test]
    fn cardinality_constraint() {
        let mut model = Model::new()
            .hide_output()
            .include_default_plugins()
            .create_prob("test")
            .set_obj_sense(ObjSense::Maximize);

        // set up three variables with different objective weights
        let x1 = model.add_var(0., 10., 4., "x1", VarType::Continuous);
        let x2 = model.add_var(0., 10., 2., "x2", VarType::Integer);
        let x3 = model.add_var(0., 10., 3., "x3", VarType::Integer);

        // cardinality constraint allows just two variables to be non-zero
        model.add_cons_cardinality(vec![x1.clone(), x2.clone(), x3.clone()], 2, "cardinality");

        let solved_model = model.solve();
        let status = solved_model.status();
        assert_eq!(status, Status::Optimal);
        assert_eq!(solved_model.obj_val(), 70.);

        let solution = solved_model.best_sol().unwrap();
        assert_eq!(solution.val(x1), 10.);
        assert_eq!(solution.val(x2), 0.);
        assert_eq!(solution.val(x3), 10.);
    }

    #[test]
    fn create_sol() {
        let mut model = Model::new()
            .hide_output()
            .include_default_plugins()
            .create_prob("test")
            .set_obj_sense(ObjSense::Minimize);

        let x1 = model.add_var(0., 1., 3., "x1", VarType::Binary);
        let x2 = model.add_var(0., 1., 4., "x2", VarType::Binary);
        let cons1 = model.add_cons_set_part(vec![], "c");
        model.add_cons_coef_setppc(cons1, x1.clone());

        model.add_cons_set_pack(vec![x2.clone()], "c");

        let sol = model.create_sol();
        assert_eq!(sol.obj_val(), 0.);

        sol.set_val(x1, 1.);
        sol.set_val(x2, 1.);
        assert_eq!(sol.obj_val(), 7.);

        assert!(model.add_sol(sol).is_ok());

        let model = model.solve();
        assert_eq!(model.n_sols(), 2);
    }

    #[test]
    fn quadratic_constraint() {
        // this model should find the maximum manhattan distance a point in a unit-circle can have.
        // This should be 2*sin(pi/4) = sqrt(2).
        let mut model = Model::new()
            .hide_output()
            .include_default_plugins()
            .create_prob("test")
            .set_obj_sense(ObjSense::Maximize);

        let x1 = model.add_var(0., 1., 1., "x1", VarType::Continuous);
        let x2 = model.add_var(0., 1., 1., "x2", VarType::Continuous);

        let _cons = model.add_cons_quadratic(
            vec![],
            &mut [],
            vec![x1.clone(), x2.clone()],
            vec![x1, x2],
            &mut [1., 1.],
            0.,
            1.,
            "circle",
        );

        let solved_model = model.solve();
        let status = solved_model.status();
        assert_eq!(status, Status::Optimal);

        assert!((2f64.sqrt() - solved_model.obj_val()).abs() < 1e-3);
    }

    #[test]
    fn set_str_param() {
        let mut model = Model::new()
            .hide_output()
            .set_str_param("visual/vbcfilename", "test.vbc")
            .unwrap()
            .include_default_plugins()
            .create_prob("test")
            .set_obj_sense(ObjSense::Minimize);

        let x1 = model.add_var(0., 1., 3., "x1", VarType::Binary);
        let x2 = model.add_var(0., 1., 4., "x2", VarType::Binary);
        model.add_cons_set_part(vec![x1, x2], "c");

        let solved_model = model.solve();
        let status = solved_model.status();
        assert_eq!(status, Status::Optimal);
        assert_eq!(solved_model.obj_val(), 3.);

        assert!(Path::new("test.vbc").exists());
        fs::remove_file("test.vbc").unwrap();
    }

    #[test]
    fn set_heurs_presolving_separation() {
        let model = Model::new()
            .hide_output()
            .set_heuristics(ParamSetting::Aggressive)
            .set_presolving(ParamSetting::Fast)
            .set_separating(ParamSetting::Off)
            .include_default_plugins()
            .read_prob("data/test/simple.lp")
            .unwrap()
            .solve();

        assert_eq!(model.status(), Status::Optimal);
    }

    #[test]
    fn write_and_read_lp() {
        let model = create_model();

        model.write("test.lp", "lp").unwrap();

        let read_model = Model::new()
            .include_default_plugins()
            .read_prob("test.lp")
            .unwrap();

        let solved = model.solve();
        let read_solved = read_model.solve();

        assert_eq!(solved.status(), read_solved.status());
        assert_eq!(solved.obj_val(), read_solved.obj_val());

        fs::remove_file("test.lp").unwrap();
    }

    #[test]
    fn print_version() {
        Model::new().print_version();
    }

    #[test]
    fn set_int_param() {
        let res = Model::new()
            .hide_output()
            .set_int_param("display/verblevel", -1)
            .unwrap_err();

        assert_eq!(res, Retcode::ParameterWrongVal);
    }

    #[test]
    fn set_real_param() {
        let model = Model::new()
            .hide_output()
            .set_real_param("limits/time", 0.)
            .unwrap()
            .include_default_plugins()
            .read_prob("data/test/simple.lp")
            .unwrap()
            .solve();

        assert_eq!(model.status(), Status::TimeLimit);
    }

    #[test]
    fn test_thread_safety() {
        let statuses = (0..1000)
            .into_par_iter()
            .map(|_| {
                let model = create_model().hide_output().solve();
                model.status()
            })
            .collect::<Vec<_>>();

        assert!(statuses.iter().all(|&s| s == Status::Optimal));
    }
}<|MERGE_RESOLUTION|>--- conflicted
+++ resolved
@@ -206,11 +206,7 @@
             .set_cons_modifiable(cons, modifiable)
             .expect("Failed to set constraint modifiable");
     }
-<<<<<<< HEAD
     
-=======
-
->>>>>>> b8a289b2
     /// Informs the SCIP instance that the objective value is always integral and returns the same `Model` instance.
     pub fn set_obj_integral(mut self) -> Self {
         self.scip
@@ -409,37 +405,12 @@
 }
 
 impl Model<Solving> {
-<<<<<<< HEAD
     /// Adds a new variable to the model with the given lower bound, upper bound, objective coefficient, name, and type.
-=======
-    /// Returns the current node of the model.
-    ///
-    /// # Panics
-    ///
-    /// This method panics if not called in the `Solving` state, it should only be used from plugins implementations.
-    pub fn focus_node(&self) -> Node {
-        self.scip.focus_node()
-    }
-
-    /// Creates a new child node of the current node and returns it.
-    ///
-    /// # Panics
-    ///
-    /// This method panics if not called from plugins implementations.
-    pub fn create_child(&mut self) -> Node {
-        self.scip
-            .create_child()
-            .expect("Failed to create child node in state ProblemCreated")
-    }
-
-    /// Adds a new priced variable to the SCIP data structure.
->>>>>>> b8a289b2
     ///
     /// # Arguments
     ///
     /// * `lb` - The lower bound of the variable.
     /// * `ub` - The upper bound of the variable.
-<<<<<<< HEAD
     /// * `obj` - The objective coefficient of the variable.
     /// * `name` - The name of the variable.
     /// * `var_type` - The type of the variable.
@@ -452,16 +423,6 @@
     ///
     /// This method panics if the variable cannot be created in the current state.
     pub fn add_var(
-=======
-    /// * `obj` - The objective function coefficient for the variable.
-    /// * `name` - The name of the variable. This should be a unique identifier.
-    /// * `var_type` - The type of the variable, specified as an instance of the `VarType` enum.
-    ///
-    /// # Returns
-    ///
-    /// This function returns a reference-counted smart pointer (`Rc`) to the created `Variable` instance.
-    pub fn add_priced_var(
->>>>>>> b8a289b2
         &mut self,
         lb: f64,
         ub: f64,
@@ -471,7 +432,6 @@
     ) -> Rc<Variable> {
         let var = self
             .scip
-<<<<<<< HEAD
             .create_var_solving(lb, ub, obj, name, var_type)
             .expect("Failed to create variable in state ProblemCreated");
         let var_id = var.index();
@@ -481,22 +441,6 @@
     }
 
     /// Adds a new priced variable to the SCIP data structure.
-=======
-            .create_priced_var(lb, ub, obj, name, var_type)
-            .expect("Failed to create variable in state ProblemCreated");
-        let var = Rc::new(var);
-        let var_id = var.index();
-        self.state.vars.borrow_mut().insert(var_id, var.clone());
-        var
-    }
-}
-
-impl Model<Solved> {
-    /// Returns the objective value of the best solution found by the optimization model.
-    pub fn obj_val(&self) -> f64 {
-        self.scip.obj_val()
-    }
->>>>>>> b8a289b2
 
     /// Returns the current node of the model.
     ///
@@ -547,6 +491,28 @@
         let var_id = var.index();
         self.state.vars.borrow_mut().insert(var_id, var.clone());
         var
+}
+}
+
+impl Model<Solved> {
+    /// Returns the objective value of the best solution found by the optimization model.
+    pub fn obj_val(&self) -> f64 {
+        self.scip.obj_val()
+    }
+
+    /// Returns the number of nodes explored by the optimization model.
+    pub fn n_nodes(&self) -> usize {
+        self.scip.n_nodes()
+    }
+
+    /// Returns the total solving time of the optimization model.
+    pub fn solving_time(&self) -> f64 {
+        self.scip.solving_time()
+    }
+
+    /// Returns the number of LP iterations performed by the optimization model.
+    pub fn n_lp_iterations(&self) -> usize {
+        self.scip.n_lp_iterations()
     }
 }
 
@@ -748,8 +714,6 @@
     ///
     /// This method panics if the constraint cannot be created in the current state, or if any of the variables are not binary.
     fn add_cons_set_pack(&mut self, vars: Vec<Rc<Variable>>, name: &str) -> Rc<Constraint>;
-<<<<<<< HEAD
-=======
 
     /// Adds a new cardinality constraint to the model with the given variables, cardinality limit, and name.
     ///
@@ -772,7 +736,6 @@
         cardinality: usize,
         name: &str,
     ) -> Rc<Constraint>;
->>>>>>> b8a289b2
 }
 
 macro_rules! impl_ProblemOrSolving {
@@ -998,8 +961,6 @@
                 cons
             }
 
-<<<<<<< HEAD
-=======
             /// Adds a new cardinality constraint to the model with the given variables, cardinality limit, and name.
             ///
             /// # Arguments
@@ -1025,7 +986,6 @@
                 cons
             }
 
->>>>>>> b8a289b2
         })*
     }
 }
@@ -1064,7 +1024,6 @@
 }
 
 impl_WithSolutions!(for Model<Solved>, Model<Solving>, Model<ProblemCreated>);
-<<<<<<< HEAD
 
 /// A trait for optimization models with any state that might have solving statistics.
 pub trait WithSolvingStats {
@@ -1110,8 +1069,6 @@
 }
 
 impl_WithSolvingStats!(for Model<Solved>, Model<Solving>, Model<ProblemCreated>);
-=======
->>>>>>> b8a289b2
 
 impl<T> Model<T> {
     /// Returns a pointer to the underlying SCIP instance.
