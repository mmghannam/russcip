--- conflicted
+++ resolved
@@ -416,12 +416,8 @@
                 panic!("Farkas pricing should never stop early as LP would remain infeasible");
             }
 
-<<<<<<< HEAD
-            if pricing_res.state == PricerResultState::FoundColumns {
-=======
             if pricing_res.state == PricerResultState::FoundColumns
             {
->>>>>>> 86dbaf1c
                 let n_vars_after = unsafe { ffi::SCIPgetNVars(scip) };
                 assert!(n_vars_before < n_vars_after);
             }
@@ -735,7 +731,6 @@
             .expect("Failed to add constraint coefficient in state ProblemCreated");
     }
 
-<<<<<<< HEAD
     pub fn include_branch_rule(
         self,
         name: &str,
@@ -751,8 +746,7 @@
         self
     }
 
-=======
->>>>>>> 86dbaf1c
+
     pub fn include_pricer(
         self,
         name: &str,
