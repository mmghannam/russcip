--- conflicted
+++ resolved
@@ -1,11 +1,5 @@
 use std::cell::RefCell;
 use std::collections::BTreeMap;
-<<<<<<< HEAD
-
-=======
-use std::ffi::{c_int, CStr, CString};
-use std::mem::MaybeUninit;
->>>>>>> 36593583
 use std::rc::Rc;
 
 use crate::constraint::Constraint;
@@ -13,938 +7,11 @@
 use crate::ffi;
 use crate::node::Node;
 use crate::retcode::Retcode;
-<<<<<<< HEAD
 use crate::scip::ScipPtr;
 use crate::solution::{SolError, Solution};
 use crate::status::Status;
 use crate::variable::{VarId, VarType, Variable};
 use crate::{BranchRule, HeurTiming, Heuristic, Pricer};
-=======
-use crate::solution::{SolError, Solution};
-use crate::status::Status;
-use crate::variable::{VarId, VarType, Variable};
-use crate::{ffi, scip_call_panic};
-use crate::{scip_call, Heuristic, HeurResult, HeurTiming};
-
-#[non_exhaustive]
-#[derive(Debug)]
-struct ScipPtr {
-    raw: *mut ffi::SCIP,
-    consumed: bool,
-}
-
-impl ScipPtr {
-    fn new() -> Self {
-        let mut scip_ptr = MaybeUninit::uninit();
-        scip_call_panic!(ffi::SCIPcreate(scip_ptr.as_mut_ptr()));
-        let scip_ptr = unsafe { scip_ptr.assume_init() };
-        ScipPtr {
-            raw: scip_ptr,
-            consumed: false,
-        }
-    }
-
-    fn clone(&self) -> Self {
-        ScipPtr {
-            raw: self.raw,
-            consumed: true,
-        }
-    }
-
-    fn set_str_param(&mut self, param: &str, value: &str) -> Result<(), Retcode> {
-        let param = CString::new(param).unwrap();
-        let value = CString::new(value).unwrap();
-        scip_call! { ffi::SCIPsetStringParam(self.raw, param.as_ptr(), value.as_ptr()) };
-        Ok(())
-    }
-
-    fn set_int_param(&mut self, param: &str, value: i32) -> Result<(), Retcode> {
-        let param = CString::new(param).unwrap();
-        scip_call! { ffi::SCIPsetIntParam(self.raw, param.as_ptr(), value) };
-        Ok(())
-    }
-
-    fn set_longint_param(&mut self, param: &str, value: i64) -> Result<(), Retcode> {
-        let param = CString::new(param).unwrap();
-        scip_call! { ffi::SCIPsetLongintParam(self.raw, param.as_ptr(), value) };
-        Ok(())
-    }
-
-    fn set_real_param(&mut self, param: &str, value: f64) -> Result<(), Retcode> {
-        let param = CString::new(param).unwrap();
-        scip_call! { ffi::SCIPsetRealParam(self.raw, param.as_ptr(), value) };
-        Ok(())
-    }
-
-    fn set_presolving(&mut self, presolving: ParamSetting) -> Result<(), Retcode> {
-        scip_call! { ffi::SCIPsetPresolving(self.raw, presolving.into(), true.into()) };
-        Ok(())
-    }
-
-    fn set_separating(&mut self, separating: ParamSetting) -> Result<(), Retcode> {
-        scip_call! { ffi::SCIPsetSeparating(self.raw, separating.into(), true.into()) };
-        Ok(())
-    }
-
-    fn set_heuristics(&mut self, heuristics: ParamSetting) -> Result<(), Retcode> {
-        scip_call! { ffi::SCIPsetHeuristics(self.raw, heuristics.into(), true.into()) };
-        Ok(())
-    }
-
-    fn create_prob(&mut self, name: &str) -> Result<(), Retcode> {
-        let name = CString::new(name).unwrap();
-        scip_call!(ffi::SCIPcreateProbBasic(self.raw, name.as_ptr()));
-        Ok(())
-    }
-
-    fn read_prob(&mut self, filename: &str) -> Result<(), Retcode> {
-        let filename = CString::new(filename).unwrap();
-        scip_call!(ffi::SCIPreadProb(
-            self.raw,
-            filename.as_ptr(),
-            std::ptr::null_mut()
-        ));
-        Ok(())
-    }
-
-    fn set_obj_sense(&mut self, sense: ObjSense) -> Result<(), Retcode> {
-        scip_call!(ffi::SCIPsetObjsense(self.raw, sense.into()));
-        Ok(())
-    }
-
-    fn n_vars(&self) -> usize {
-        unsafe { ffi::SCIPgetNVars(self.raw) as usize }
-    }
-
-    fn n_conss(&self) -> usize {
-        unsafe { ffi::SCIPgetNConss(self.raw) as usize }
-    }
-
-    fn status(&self) -> Status {
-        let status = unsafe { ffi::SCIPgetStatus(self.raw) };
-        status.try_into().expect("Unknown SCIP status")
-    }
-
-    fn print_version(&self) {
-        unsafe { ffi::SCIPprintVersion(self.raw, std::ptr::null_mut()) };
-    }
-
-    fn write(&self, path: &str, ext: &str) -> Result<(), Retcode> {
-        let c_path = CString::new(path).unwrap();
-        let c_ext = CString::new(ext).unwrap();
-        scip_call! { ffi::SCIPwriteOrigProblem(
-            self.raw,
-            c_path.as_ptr(),
-            c_ext.as_ptr(),
-            true.into(),
-        ) };
-        Ok(())
-    }
-
-    fn include_default_plugins(&mut self) -> Result<(), Retcode> {
-        scip_call!(ffi::SCIPincludeDefaultPlugins(self.raw));
-        Ok(())
-    }
-
-    fn vars(&self) -> BTreeMap<usize, Rc<Variable>> {
-        // NOTE: this method should only be called once per SCIP instance
-        let n_vars = self.n_vars();
-        let mut vars = BTreeMap::new();
-        let scip_vars = unsafe { ffi::SCIPgetVars(self.raw) };
-        for i in 0..n_vars {
-            let scip_var = unsafe { *scip_vars.add(i) };
-            unsafe {
-                ffi::SCIPcaptureVar(self.raw, scip_var);
-            }
-            let var = Rc::new(Variable { raw: scip_var });
-            vars.insert(var.index(), var);
-        }
-        vars
-    }
-
-    fn conss(&self) -> Vec<Rc<Constraint>> {
-        // NOTE: this method should only be called once per SCIP instance
-        let n_conss = self.n_conss();
-        let mut conss = Vec::with_capacity(n_conss);
-        let scip_conss = unsafe { ffi::SCIPgetConss(self.raw) };
-        for i in 0..n_conss {
-            let scip_cons = unsafe { *scip_conss.add(i) };
-            unsafe {
-                ffi::SCIPcaptureCons(self.raw, scip_cons);
-            }
-            let cons = Rc::new(Constraint { raw: scip_cons });
-            conss.push(cons);
-        }
-        conss
-    }
-
-    fn solve(&mut self) -> Result<(), Retcode> {
-        scip_call!(ffi::SCIPsolve(self.raw));
-        Ok(())
-    }
-
-    fn n_sols(&self) -> usize {
-        unsafe { ffi::SCIPgetNSols(self.raw) as usize }
-    }
-
-    fn best_sol(&self) -> Solution {
-        let sol = unsafe { ffi::SCIPgetBestSol(self.raw) };
-
-        Solution {
-            scip_ptr: self.raw,
-            raw: sol,
-        }
-    }
-
-    fn obj_val(&self) -> f64 {
-        unsafe { ffi::SCIPgetPrimalbound(self.raw) }
-    }
-
-    fn create_var(
-        &mut self,
-        lb: f64,
-        ub: f64,
-        obj: f64,
-        name: &str,
-        var_type: VarType,
-    ) -> Result<Variable, Retcode> {
-        let name = CString::new(name).unwrap();
-        let mut var_ptr = MaybeUninit::uninit();
-        scip_call! { ffi::SCIPcreateVarBasic(
-            self.raw,
-            var_ptr.as_mut_ptr(),
-            name.as_ptr(),
-            lb,
-            ub,
-            obj,
-            var_type.into(),
-        ) };
-        let var_ptr = unsafe { var_ptr.assume_init() };
-        scip_call! { ffi::SCIPaddVar(self.raw, var_ptr) };
-        Ok(Variable { raw: var_ptr })
-    }
-
-    fn create_priced_var(
-        &mut self,
-        lb: f64,
-        ub: f64,
-        obj: f64,
-        name: &str,
-        var_type: VarType,
-    ) -> Result<Variable, Retcode> {
-        let name = CString::new(name).unwrap();
-        let mut var_ptr = MaybeUninit::uninit();
-        scip_call! { ffi::SCIPcreateVarBasic(
-            self.raw,
-            var_ptr.as_mut_ptr(),
-            name.as_ptr(),
-            lb,
-            ub,
-            obj,
-            var_type.into(),
-        ) };
-        let mut var_ptr = unsafe { var_ptr.assume_init() };
-        scip_call! { ffi::SCIPaddPricedVar(self.raw, var_ptr, 1.0) }; // 1.0 is used as a default score for now
-        let mut transformed_var = MaybeUninit::uninit();
-        scip_call! { ffi::SCIPgetTransformedVar(self.raw, var_ptr, transformed_var.as_mut_ptr()) };
-        let trans_var_ptr = unsafe { transformed_var.assume_init() };
-        scip_call! { ffi::SCIPreleaseVar(self.raw, &mut var_ptr) };
-        Ok(Variable { raw: trans_var_ptr })
-    }
-
-    fn create_cons(
-        &mut self,
-        vars: Vec<Rc<Variable>>,
-        coefs: &[f64],
-        lhs: f64,
-        rhs: f64,
-        name: &str,
-    ) -> Result<Constraint, Retcode> {
-        assert_eq!(vars.len(), coefs.len());
-        let c_name = CString::new(name).unwrap();
-        let mut scip_cons = MaybeUninit::uninit();
-        scip_call! { ffi::SCIPcreateConsBasicLinear(
-            self.raw,
-            scip_cons.as_mut_ptr(),
-            c_name.as_ptr(),
-            0,
-            std::ptr::null_mut(),
-            std::ptr::null_mut(),
-            lhs,
-            rhs,
-        ) };
-        let scip_cons = unsafe { scip_cons.assume_init() };
-        for (i, var) in vars.iter().enumerate() {
-            scip_call! { ffi::SCIPaddCoefLinear(self.raw, scip_cons, var.raw, coefs[i]) };
-        }
-        scip_call! { ffi::SCIPaddCons(self.raw, scip_cons) };
-        Ok(Constraint { raw: scip_cons })
-    }
-
-    /// Create set partitioning constraint
-    fn create_cons_set_part(
-        &mut self,
-        vars: Vec<Rc<Variable>>,
-        name: &str,
-    ) -> Result<Constraint, Retcode> {
-        let c_name = CString::new(name).unwrap();
-        let mut scip_cons = MaybeUninit::uninit();
-        scip_call! { ffi::SCIPcreateConsBasicSetpart(
-            self.raw,
-            scip_cons.as_mut_ptr(),
-            c_name.as_ptr(),
-            0,
-            std::ptr::null_mut(),
-        ) };
-        let scip_cons = unsafe { scip_cons.assume_init() };
-        for var in vars.iter() {
-            scip_call! { ffi::SCIPaddCoefSetppc(self.raw, scip_cons, var.raw) };
-        }
-        scip_call! { ffi::SCIPaddCons(self.raw, scip_cons) };
-        Ok(Constraint { raw: scip_cons })
-    }
-
-    /// Create set cover constraint
-    fn create_cons_set_cover(
-        &mut self,
-        vars: Vec<Rc<Variable>>,
-        name: &str,
-    ) -> Result<Constraint, Retcode> {
-        let c_name = CString::new(name).unwrap();
-        let mut scip_cons = MaybeUninit::uninit();
-        scip_call! { ffi::SCIPcreateConsBasicSetcover(
-            self.raw,
-            scip_cons.as_mut_ptr(),
-            c_name.as_ptr(),
-            0,
-            std::ptr::null_mut(),
-        ) };
-        let scip_cons = unsafe { scip_cons.assume_init() };
-        for var in vars.iter() {
-            scip_call! { ffi::SCIPaddCoefSetppc(self.raw, scip_cons, var.raw) };
-        }
-        scip_call! { ffi::SCIPaddCons(self.raw, scip_cons) };
-        Ok(Constraint { raw: scip_cons })
-    }
-
-    fn create_cons_quadratic(
-        &mut self,
-        lin_vars: Vec<Rc<Variable>>,
-        lin_coefs: &mut [f64],
-        quad_vars_1: Vec<Rc<Variable>>,
-        quad_vars_2: Vec<Rc<Variable>>,
-        quad_coefs: &mut [f64],
-        lhs: f64,
-        rhs: f64,
-        name: &str,
-    ) -> Result<Constraint, Retcode> {
-        assert_eq!(lin_vars.len(), lin_coefs.len());
-        assert!(
-            lin_vars.len() <= c_int::MAX as usize,
-            "Number of linear variables exceeds SCIP capabilities"
-        );
-        assert_eq!(quad_vars_1.len(), quad_vars_2.len());
-        assert_eq!(quad_vars_1.len(), quad_coefs.len());
-        assert!(
-            quad_vars_1.len() <= c_int::MAX as usize,
-            "Number of quadratic terms exceeds SCIP capabilities"
-        );
-
-        let c_name = CString::new(name).unwrap();
-        let mut scip_cons = MaybeUninit::uninit();
-
-        let get_ptrs = |vars: Vec<Rc<Variable>>| {
-            vars.into_iter()
-                .map(|var_rc| var_rc.raw)
-                .collect::<Vec<_>>()
-        };
-        let mut lin_var_ptrs = get_ptrs(lin_vars);
-        let mut quad_vars_1_ptrs = get_ptrs(quad_vars_1);
-        let mut quad_vars_2_ptrs = get_ptrs(quad_vars_2);
-        scip_call! { ffi::SCIPcreateConsBasicQuadraticNonlinear(
-            self.raw,
-            scip_cons.as_mut_ptr(),
-            c_name.as_ptr(),
-            lin_var_ptrs.len() as c_int,
-            lin_var_ptrs.as_mut_ptr(),
-            lin_coefs.as_mut_ptr(),
-            quad_vars_1_ptrs.len() as c_int,
-            quad_vars_1_ptrs.as_mut_ptr(),
-            quad_vars_2_ptrs.as_mut_ptr(),
-            quad_coefs.as_mut_ptr(),
-            lhs,
-            rhs,
-        ) };
-
-        let scip_cons = unsafe { scip_cons.assume_init() };
-        scip_call! { ffi::SCIPaddCons(self.raw, scip_cons) };
-        Ok(Constraint { raw: scip_cons })
-    }
-
-    /// Create set packing constraint
-    fn create_cons_set_pack(
-        &mut self,
-        vars: Vec<Rc<Variable>>,
-        name: &str,
-    ) -> Result<Constraint, Retcode> {
-        let c_name = CString::new(name).unwrap();
-        let mut scip_cons = MaybeUninit::uninit();
-        scip_call! { ffi::SCIPcreateConsBasicSetpack(
-            self.raw,
-            scip_cons.as_mut_ptr(),
-            c_name.as_ptr(),
-            0,
-            std::ptr::null_mut(),
-        ) };
-        let scip_cons = unsafe { scip_cons.assume_init() };
-        for var in vars.iter() {
-            scip_call! { ffi::SCIPaddCoefSetppc(self.raw, scip_cons, var.raw) };
-        }
-        scip_call! { ffi::SCIPaddCons(self.raw, scip_cons) };
-        Ok(Constraint { raw: scip_cons })
-    }
-
-    /// Create solution
-    fn create_sol(&self) -> Result<Solution, Retcode> {
-        let mut sol = MaybeUninit::uninit();
-        scip_call! { ffi::SCIPcreateSol(self.raw, sol.as_mut_ptr(), std::ptr::null_mut()) }
-        let sol = unsafe { sol.assume_init() };
-        Ok(Solution {
-            scip_ptr: self.raw,
-            raw: sol,
-        })
-    }
-
-    /// Add coefficient to set packing/partitioning/covering constraint
-    fn add_cons_coef_setppc(
-        &mut self,
-        cons: Rc<Constraint>,
-        var: Rc<Variable>,
-    ) -> Result<(), Retcode> {
-        scip_call! { ffi::SCIPaddCoefSetppc(self.raw, cons.raw, var.raw) };
-        Ok(())
-    }
-
-    fn lp_branching_cands(scip: *mut ffi::SCIP) -> Vec<BranchingCandidate> {
-        let mut lpcands = MaybeUninit::uninit();
-        let mut lpcandssol = MaybeUninit::uninit();
-        // let mut lpcandsfrac = MaybeUninit::uninit();
-        let mut nlpcands = MaybeUninit::uninit();
-        // let mut npriolpcands = MaybeUninit::uninit();
-        let mut nfracimplvars = MaybeUninit::uninit();
-        unsafe {
-            ffi::SCIPgetLPBranchCands(
-                scip,
-                lpcands.as_mut_ptr(),
-                lpcandssol.as_mut_ptr(),
-                std::ptr::null_mut(),
-                nlpcands.as_mut_ptr(),
-                std::ptr::null_mut(),
-                nfracimplvars.as_mut_ptr(),
-            );
-        }
-        let lpcands = unsafe { lpcands.assume_init() };
-        let lpcandssol = unsafe { lpcandssol.assume_init() };
-        // let lpcandsfrac = unsafe { lpcandsfrac.assume_init() };
-        let nlpcands = unsafe { nlpcands.assume_init() };
-        // let npriolpcands = unsafe { npriolpcands.assume_init() };
-        let mut cands = Vec::with_capacity(nlpcands as usize);
-        for i in 0..nlpcands {
-            let var_ptr = unsafe { *lpcands.add(i as usize) };
-            let var = Rc::new(Variable { raw: var_ptr });
-            let lp_sol_val = unsafe { *lpcandssol.add(i as usize) };
-            let frac = lp_sol_val.fract();
-            cands.push(BranchingCandidate {
-                var,
-                lp_sol_val,
-                frac,
-            });
-        }
-        cands
-    }
-
-    fn branch_var_val(
-        scip: *mut ffi::SCIP,
-        var: *mut ffi::SCIP_VAR,
-        val: f64,
-    ) -> Result<(), Retcode> {
-        scip_call! { ffi::SCIPbranchVarVal(scip, var, val, std::ptr::null_mut(), std::ptr::null_mut(),std::ptr::null_mut()) };
-        Ok(())
-    }
-
-    fn include_eventhdlr(
-        &self,
-        name: &str,
-        desc: &str,
-        eventhdlr: Box<dyn Eventhdlr>,
-    ) -> Result<(), Retcode> {
-        extern "C" fn eventhdlrexec(
-            _scip: *mut ffi::SCIP,
-            eventhdlr: *mut ffi::SCIP_EVENTHDLR,
-            _event: *mut ffi::SCIP_EVENT,
-            _event_data: *mut ffi::SCIP_EVENTDATA,
-        ) -> ffi::SCIP_Retcode {
-            let data_ptr = unsafe { ffi::SCIPeventhdlrGetData(eventhdlr) };
-            assert!(!data_ptr.is_null());
-            let eventhdlr_ptr = data_ptr as *mut Box<dyn Eventhdlr>;
-            unsafe { (*eventhdlr_ptr).execute() };
-            Retcode::Okay.into()
-        }
-
-        extern "C" fn eventhdlrinit(
-            scip: *mut ffi::SCIP,
-            eventhdlr: *mut ffi::SCIP_EVENTHDLR,
-        ) -> ffi::SCIP_Retcode {
-            let data_ptr = unsafe { ffi::SCIPeventhdlrGetData(eventhdlr) };
-            assert!(!data_ptr.is_null());
-            let eventhdlr_ptr = data_ptr as *mut Box<dyn Eventhdlr>;
-            let event_type = unsafe { (*eventhdlr_ptr).get_type() };
-            unsafe {
-                ffi::SCIPcatchEvent(
-                    scip,
-                    event_type.into(),
-                    eventhdlr,
-                    std::ptr::null_mut(),
-                    std::ptr::null_mut(),
-                )
-            }
-        }
-
-        unsafe extern "C" fn eventhdlrfree(
-            _scip: *mut ffi::SCIP,
-            eventhdlr: *mut ffi::SCIP_EVENTHDLR,
-        ) -> ffi::SCIP_Retcode {
-            let data_ptr = unsafe { ffi::SCIPeventhdlrGetData(eventhdlr) };
-            assert!(!data_ptr.is_null());
-            let eventhdlr_ptr = data_ptr as *mut Box<dyn Eventhdlr>;
-            drop(unsafe { Box::from_raw(eventhdlr_ptr) });
-            Retcode::Okay.into()
-        }
-
-        let c_name = CString::new(name).unwrap();
-        let c_desc = CString::new(desc).unwrap();
-        let eventhdlr_ptr = Box::into_raw(Box::new(eventhdlr));
-
-        unsafe {
-            ffi::SCIPincludeEventhdlr(
-                self.raw,
-                c_name.as_ptr(),
-                c_desc.as_ptr(),
-                None,
-                Some(eventhdlrfree),
-                Some(eventhdlrinit),
-                None,
-                None,
-                None,
-                None,
-                Some(eventhdlrexec),
-                eventhdlr_ptr as *mut ffi::SCIP_EVENTHDLRDATA,
-            );
-        }
-
-        Ok(())
-    }
-
-    fn include_branch_rule(
-        &self,
-        name: &str,
-        desc: &str,
-        priority: i32,
-        maxdepth: i32,
-        maxbounddist: f64,
-        rule: Box<dyn BranchRule>,
-    ) -> Result<(), Retcode> {
-        let c_name = CString::new(name).unwrap();
-        let c_desc = CString::new(desc).unwrap();
-
-        // TODO: Add rest of branching rule plugin callbacks
-
-        extern "C" fn branchexeclp(
-            scip: *mut ffi::SCIP,
-            branchrule: *mut ffi::SCIP_BRANCHRULE,
-            _: u32,
-            res: *mut ffi::SCIP_RESULT,
-        ) -> ffi::SCIP_Retcode {
-            let data_ptr = unsafe { ffi::SCIPbranchruleGetData(branchrule) };
-            assert!(!data_ptr.is_null());
-            let rule_ptr = data_ptr as *mut Box<dyn BranchRule>;
-            let cands = ScipPtr::lp_branching_cands(scip);
-            let branching_res = unsafe { (*rule_ptr).execute(cands) };
-
-            if let BranchingResult::BranchOn(cand) = branching_res.clone() {
-                ScipPtr::branch_var_val(scip, cand.var.raw, cand.lp_sol_val).unwrap();
-            };
-
-            if branching_res == BranchingResult::CustomBranching {
-                assert!(
-                    unsafe { ffi::SCIPgetNChildren(scip) > 0 },
-                    "Custom branching rule must create at least one child node"
-                )
-            }
-
-            unsafe { *res = branching_res.into() };
-            Retcode::Okay.into()
-        }
-
-        extern "C" fn branchfree(
-            _scip: *mut ffi::SCIP,
-            branchrule: *mut ffi::SCIP_BRANCHRULE,
-        ) -> ffi::SCIP_Retcode {
-            let data_ptr = unsafe { ffi::SCIPbranchruleGetData(branchrule) };
-            assert!(!data_ptr.is_null());
-            drop(unsafe { Box::from_raw(data_ptr as *mut Box<dyn BranchRule>) });
-            Retcode::Okay.into()
-        }
-
-        let rule_ptr = Box::into_raw(Box::new(rule));
-        let branchrule_faker = rule_ptr as *mut ffi::SCIP_BranchruleData;
-
-        scip_call!(ffi::SCIPincludeBranchrule(
-            self.raw,
-            c_name.as_ptr(),
-            c_desc.as_ptr(),
-            priority,
-            maxdepth,
-            maxbounddist,
-            None,
-            Some(branchfree),
-            None,
-            None,
-            None,
-            None,
-            Some(branchexeclp),
-            None,
-            None,
-            branchrule_faker,
-        ));
-
-        Ok(())
-    }
-
-    fn include_pricer(
-        &self,
-        name: &str,
-        desc: &str,
-        priority: i32,
-        delay: bool,
-        pricer: Box<dyn Pricer>,
-    ) -> Result<(), Retcode> {
-        let c_name = CString::new(name).unwrap();
-        let c_desc = CString::new(desc).unwrap();
-
-        fn call_pricer(
-            scip: *mut ffi::SCIP,
-            pricer: *mut ffi::SCIP_PRICER,
-            lowerbound: *mut f64,
-            stopearly: *mut ::std::os::raw::c_uint,
-            result: *mut ffi::SCIP_RESULT,
-            farkas: bool,
-        ) -> ffi::SCIP_Retcode {
-            let data_ptr = unsafe { ffi::SCIPpricerGetData(pricer) };
-            assert!(!data_ptr.is_null());
-            let pricer_ptr = data_ptr as *mut Box<dyn Pricer>;
-
-            let n_vars_before = unsafe { ffi::SCIPgetNVars(scip) };
-            let pricing_res = unsafe { (*pricer_ptr).generate_columns(farkas) };
-
-            if !farkas {
-                if let Some(lb) = pricing_res.lower_bound {
-                    unsafe { *lowerbound = lb };
-                }
-                if pricing_res.state == PricerResultState::StopEarly {
-                    unsafe { *stopearly = 1 };
-                }
-            }
-
-            if farkas && pricing_res.state == PricerResultState::StopEarly {
-                panic!("Farkas pricing should never stop early as LP would remain infeasible");
-            }
-
-            if pricing_res.state == PricerResultState::FoundColumns {
-                let n_vars_after = unsafe { ffi::SCIPgetNVars(scip) };
-                assert!(n_vars_before < n_vars_after);
-            }
-
-            unsafe { *result = pricing_res.state.into() };
-            Retcode::Okay.into()
-        }
-
-        unsafe extern "C" fn pricerredcost(
-            scip: *mut ffi::SCIP,
-            pricer: *mut ffi::SCIP_PRICER,
-            lowerbound: *mut f64,
-            stopearly: *mut ::std::os::raw::c_uint,
-            result: *mut ffi::SCIP_RESULT,
-        ) -> ffi::SCIP_Retcode {
-            call_pricer(scip, pricer, lowerbound, stopearly, result, false)
-        }
-
-        unsafe extern "C" fn pricerfakas(
-            scip: *mut ffi::SCIP,
-            pricer: *mut ffi::SCIP_PRICER,
-            result: *mut ffi::SCIP_RESULT,
-        ) -> ffi::SCIP_Retcode {
-            call_pricer(
-                scip,
-                pricer,
-                std::ptr::null_mut(),
-                std::ptr::null_mut(),
-                result,
-                true,
-            )
-        }
-
-        unsafe extern "C" fn pricerfree(
-            _scip: *mut ffi::SCIP,
-            pricer: *mut ffi::SCIP_PRICER,
-        ) -> ffi::SCIP_Retcode {
-            let data_ptr = unsafe { ffi::SCIPpricerGetData(pricer) };
-            assert!(!data_ptr.is_null());
-            drop(unsafe { Box::from_raw(data_ptr as *mut Box<dyn Pricer>) });
-            Retcode::Okay.into()
-        }
-
-        let pricer_ptr = Box::into_raw(Box::new(pricer));
-        let pricer_faker = pricer_ptr as *mut ffi::SCIP_PricerData;
-
-        scip_call!(ffi::SCIPincludePricer(
-            self.raw,
-            c_name.as_ptr(),
-            c_desc.as_ptr(),
-            priority,
-            delay.into(),
-            None,
-            Some(pricerfree),
-            None,
-            None,
-            None,
-            None,
-            Some(pricerredcost),
-            Some(pricerfakas),
-            pricer_faker,
-        ));
-
-        unsafe {
-            ffi::SCIPactivatePricer(self.raw, ffi::SCIPfindPricer(self.raw, c_name.as_ptr()));
-        }
-
-        Ok(())
-    }
-
-    fn include_heur(
-        &self,
-        name: &str,
-        desc: &str,
-        priority: i32,
-        dispchar: char,
-        freq: i32,
-        freqofs: i32,
-        maxdepth: i32,
-        timing: HeurTiming,
-        usessubscip: bool,
-        heur: Box<dyn Heuristic>,
-    ) -> Result<(), Retcode> {
-        let c_name = CString::new(name).unwrap();
-        let c_desc = CString::new(desc).unwrap();
-
-        extern "C" fn heurexec(
-            scip: *mut ffi::SCIP,
-            heur: *mut ffi::SCIP_HEUR,
-            heurtiming: ffi::SCIP_HEURTIMING,
-            nodeinfeasible: ::std::os::raw::c_uint,
-            result: *mut ffi::SCIP_RESULT,
-        ) -> ffi::SCIP_RETCODE {
-            let data_ptr = unsafe { ffi::SCIPheurGetData(heur) };
-            assert!(!data_ptr.is_null());
-            let rule_ptr = data_ptr as *mut Box<dyn Heuristic>;
-
-            let current_n_sols = unsafe { ffi::SCIPgetNSols(scip) };
-            let heur_res = unsafe { (*rule_ptr).execute(heurtiming.into(), nodeinfeasible != 0) };
-            if heur_res == HeurResult::FoundSol {
-                let new_n_sols = unsafe { ffi::SCIPgetNSols(scip) };
-
-                if new_n_sols <= current_n_sols {
-                    let heur_name =
-                        unsafe { CStr::from_ptr(ffi::SCIPheurGetName(heur)).to_str().unwrap() };
-                    panic!(
-                        "Heuristic {} returned result {:?}, but no solutions were added",
-                        heur_name, heur_res
-                    );
-                }
-            }
-
-            unsafe { *result = heur_res.into() };
-            Retcode::Okay.into()
-        }
-
-        extern "C" fn heurfree(
-            _scip: *mut ffi::SCIP,
-            heur: *mut ffi::SCIP_HEUR,
-        ) -> ffi::SCIP_Retcode {
-            let data_ptr = unsafe { ffi::SCIPheurGetData(heur) };
-            assert!(!data_ptr.is_null());
-            drop(unsafe { Box::from_raw(data_ptr as *mut Box<dyn Heuristic>) });
-            Retcode::Okay.into()
-        }
-
-        let ptr = Box::into_raw(Box::new(heur));
-        let heur_faker = ptr as *mut ffi::SCIP_HEURDATA;
-
-        scip_call!(ffi::SCIPincludeHeur(
-            self.raw,
-            c_name.as_ptr(),
-            c_desc.as_ptr(),
-            dispchar as ::std::os::raw::c_char,
-            priority,
-            freq,
-            freqofs,
-            maxdepth,
-            timing.into(),
-            usessubscip.into(),
-            None,
-            Some(heurfree),
-            None,
-            None,
-            None,
-            None,
-            Some(heurexec),
-            heur_faker,
-        ));
-
-        Ok(())
-    }
-
-    fn add_cons_coef(
-        &mut self,
-        cons: Rc<Constraint>,
-        var: Rc<Variable>,
-        coef: f64,
-    ) -> Result<(), Retcode> {
-        let cons_is_transformed = unsafe { ffi::SCIPconsIsTransformed(cons.raw) } == 1;
-        let var_is_transformed = unsafe { ffi::SCIPvarIsTransformed(var.raw) } == 1;
-        let cons_ptr = if !cons_is_transformed && var_is_transformed {
-            let mut transformed_cons = MaybeUninit::<*mut ffi::SCIP_Cons>::uninit();
-            scip_call!(ffi::SCIPgetTransformedCons(
-                self.raw,
-                cons.raw,
-                transformed_cons.as_mut_ptr()
-            ));
-            unsafe { transformed_cons.assume_init() }
-        } else {
-            cons.raw
-        };
-
-        let var_ptr = if cons_is_transformed && !var_is_transformed {
-            let mut transformed_var = MaybeUninit::<*mut ffi::SCIP_Var>::uninit();
-            scip_call!(ffi::SCIPgetTransformedVar(
-                self.raw,
-                var.raw,
-                transformed_var.as_mut_ptr()
-            ));
-            unsafe { transformed_var.assume_init() }
-        } else {
-            var.raw
-        };
-
-        scip_call! { ffi::SCIPaddCoefLinear(self.raw, cons_ptr, var_ptr, coef) };
-        Ok(())
-    }
-
-    fn set_cons_modifiable(
-        &mut self,
-        cons: Rc<Constraint>,
-        modifiable: bool,
-    ) -> Result<(), Retcode> {
-        scip_call!(ffi::SCIPsetConsModifiable(
-            self.raw,
-            cons.raw,
-            modifiable.into()
-        ));
-        Ok(())
-    }
-
-    fn n_nodes(&self) -> usize {
-        unsafe { ffi::SCIPgetNNodes(self.raw) as usize }
-    }
-
-    fn solving_time(&self) -> f64 {
-        unsafe { ffi::SCIPgetSolvingTime(self.raw) }
-    }
-
-    fn n_lp_iterations(&self) -> usize {
-        unsafe { ffi::SCIPgetNLPIterations(self.raw) as usize }
-    }
-
-    fn focus_node(&self) -> Node {
-        Node {
-            raw: unsafe { ffi::SCIPgetFocusNode(self.raw) },
-        }
-    }
-
-    fn create_child(&mut self) -> Result<Node, Retcode> {
-        let mut node_ptr = MaybeUninit::uninit();
-        scip_call!(ffi::SCIPcreateChild(
-            self.raw,
-            node_ptr.as_mut_ptr(),
-            0.,
-            ffi::SCIPgetLocalTransEstimate(self.raw), // TODO: pass that as an argument
-        ));
-
-        let node_ptr = unsafe { node_ptr.assume_init() };
-        Ok(Node { raw: node_ptr })
-    }
-
-    fn add_sol(&self, sol: Solution) -> Result<bool, Retcode> {
-        let mut stored = MaybeUninit::uninit();
-        scip_call!(ffi::SCIPaddSol(self.raw, sol.raw, stored.as_mut_ptr()));
-        let stored = unsafe { stored.assume_init() };
-        Ok(stored != 0)
-    }
-}
-
-impl Drop for ScipPtr {
-    fn drop(&mut self) {
-        if self.consumed {
-            return;
-        }
-        // Rust Model struct keeps at most one copy of each variable and constraint pointers
-        // so we need to release them before freeing the SCIP instance
-
-        // first check if we are in a stage where we have variables and constraints
-        let scip_stage = unsafe { ffi::SCIPgetStage(self.raw) };
-        if scip_stage == ffi::SCIP_Stage_SCIP_STAGE_PROBLEM
-            || scip_stage == ffi::SCIP_Stage_SCIP_STAGE_TRANSFORMED
-            || scip_stage == ffi::SCIP_Stage_SCIP_STAGE_INITPRESOLVE
-            || scip_stage == ffi::SCIP_Stage_SCIP_STAGE_PRESOLVING
-            || scip_stage == ffi::SCIP_Stage_SCIP_STAGE_EXITPRESOLVE
-            || scip_stage == ffi::SCIP_Stage_SCIP_STAGE_PRESOLVED
-            || scip_stage == ffi::SCIP_Stage_SCIP_STAGE_INITSOLVE
-            || scip_stage == ffi::SCIP_Stage_SCIP_STAGE_SOLVING
-            || scip_stage == ffi::SCIP_Stage_SCIP_STAGE_SOLVED
-            || scip_stage == ffi::SCIP_Stage_SCIP_STAGE_EXITSOLVE
-        {
-            // release original variables
-            let n_vars = unsafe { ffi::SCIPgetNOrigVars(self.raw) };
-            let vars = unsafe { ffi::SCIPgetOrigVars(self.raw) };
-            for i in 0..n_vars {
-                let mut var = unsafe { *vars.add(i as usize) };
-                scip_call_panic!(ffi::SCIPreleaseVar(self.raw, &mut var));
-            }
-
-            // release constraints
-            let n_conss = unsafe { ffi::SCIPgetNOrigConss(self.raw) };
-            let conss = unsafe { ffi::SCIPgetOrigConss(self.raw) };
-            for i in 0..n_conss {
-                let mut cons = unsafe { *conss.add(i as usize) };
-                scip_call_panic!(ffi::SCIPreleaseCons(self.raw, &mut cons));
-            }
-        }
-
-        // free SCIP instance
-        unsafe { ffi::SCIPfree(&mut self.raw) };
-    }
-}
->>>>>>> 36593583
 
 /// Represents an optimization model.
 #[non_exhaustive]
