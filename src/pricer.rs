--- conflicted
+++ resolved
@@ -30,13 +30,9 @@
     fn from(val: PricerResultState) -> Self {
         match val {
             PricerResultState::DidNotRun => ffi::SCIP_Result_SCIP_DIDNOTRUN,
-<<<<<<< HEAD
             PricerResultState::FoundColumns
             | PricerResultState::StopEarly
             | PricerResultState::NoColumns => ffi::SCIP_Result_SCIP_SUCCESS,
-=======
-            PricerResultState::FoundColumns | PricerResultState::StopEarly | PricerResultState::NoColumns => ffi::SCIP_Result_SCIP_SUCCESS,
->>>>>>> 86dbaf1c
         }
     }
 }
@@ -45,7 +41,6 @@
 mod tests {
     use crate::status::Status;
     use super::*;
-    use crate::status::Status;
 
     struct PanickingPricer;
 
@@ -124,10 +119,6 @@
         model.solve();
     }
 
-<<<<<<< HEAD
-=======
-
->>>>>>> 86dbaf1c
     struct OptimalPricer;
 
     impl Pricer for OptimalPricer {
@@ -139,10 +130,6 @@
         }
     }
 
-<<<<<<< HEAD
-=======
-
->>>>>>> 86dbaf1c
     #[test]
     fn optimal_pricer() {
         let mut pricer = OptimalPricer {};
